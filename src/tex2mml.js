#! /usr/bin/env -S node
"use strict";

/*************************************************************************
 *
 *  Based on
 *  https://github.com/mathjax/MathJax-demos-node/blob/master/simple/tex2mml-page
 *
 *  Uses MathJax v3 to convert all TeX in an HTML document to MathML.
 *
 * ----------------------------------------------------------------------
 *
 *  Copyright (c) 2020 The MathJax Consortium, 2021-2024 Alexander Mashin
 *
 *  Licensed under the Apache License, Version 2.0 (the "License");
 *  you may not use this file except in compliance with the License.
 *  You may obtain a copy of the License at
 *
 *      http://www.apache.org/licenses/LICENSE-2.0
 *
 *  Unless required by applicable law or agreed to in writing, software
 *  distributed under the License is distributed on an "AS IS" BASIS,
 *  WITHOUT WARRANTIES OR CONDITIONS OF ANY KIND, either express or implied.
 *  See the License for the specific language governing permissions and
 *  limitations under the License.
 */

//  Get the command-line arguments
import { Command } from 'commander';
const program = new Command();
program
	.name( 'tex2mml')
	.description( 'Convert all TeX formulæ in HTML to MathML using MathJax' )
	.version( '3.1' )
<<<<<<< HEAD
	.argument( '<string>', 'file name to process or "-" to use standard input' )
=======
	.argument( '<string>', 'file name to process or "_" to use standard input' )
>>>>>>> f7740fe8
	.option( '--dist <path>', 'path to MathJax distribution' )
	.option( '--conf <confguration>', 'MathJax configuration' )
	.parse();
const { dist, conf } = program.opts();
const file = program.args[0];

<<<<<<< HEAD
=======
/**
 * Cast object into a Map.
 */
const obj2map = ( obj ) => {
	let map = new Map();
	for ( const key in obj ) {
		if ( obj.hasOwnProperty( key ) ) {
			map.set( new RegExp( '\\\\' + key, 'g' ), obj[key] );
		}
	}
	return map;
};

/**
 * Mass replacement in a string.
 */
String.prototype.massReplace = function( map ) {
	let replaced = this;
	for ( const [search, replace] of map ) {
		replaced = replaced.replace (search, replace);
	}
	return replaced;
};

>>>>>>> f7740fe8
/*
 * A renderAction to take the place of typesetting.
 *	It renders the output to MathML instead.
 */

let toMML = null;

//  A renderAction to take the place of typesetting.
//  It renders the output to MathML instead.
const actionMML = ( math, doc ) => {
	const adaptor = doc.adaptor;
	const mml = MathJax.startup
		.toMML( math.root )
		.replace(
			/^<math(.+?)>(.+?)<\/math>$/su,
			'<math$1>\n<semantics><mrow>$2</mrow>' +
			'\n<annotation encoding="application/x-tex">' +
			math.math.replace(/&/g, '&#38;') +
			'</annotation>\n</semantics>\n</math>'
		);
	math.typesetRoot = adaptor.firstChild( adaptor.body( adaptor.parse( mml, 'text/html' ) ) );
};
<<<<<<< HEAD

import * as fs from 'fs';

=======

import * as fs from 'fs';

>>>>>>> f7740fe8
/*
 * Extract configuration:
 */
const makeConfig = ( input, conf, dist ) => {
	// Extract TeX configuration:
	const parsed = /^\s*<script\s+type\s*=\s*"text\/json"\s*>(.+?)<\s*\/script\s*>(.*)$/s.exec( input );
	let config = null;
	if ( parsed ) {
		// Extract configuration from the input file:
		config = JSON.parse( parsed[1] );
		input = parsed[2];
	} else {
		// Read the configuration file:
		fs.readFile( conf, 'utf-8', ( err, data ) => {
			if ( err ) {
				console.error( 'Could not read configuration file ' + conf + ': ' + err );
				return;
			}
			config = JSON.parse( data );
		} );
	}
	const ui = config.loader.load.indexOf( 'ui/safe' );
	if ( ui > -1 ) {
		config.loader.load.splice( ui, 1 );
		config.loader.load.push( 'adaptors/liteDOM' );
	}
	if ( dist ) {
		config.loader.source = {};
	} else {
		import( 'mathjax-full/components/src/source.js' ).then( source => {
			config.loader.source = source;
		} ).catch( err => console.error( err ) );
	}
<<<<<<< HEAD
	config.options.renderActions = {
		typeset: [ 150, ( doc ) => { for ( const math of doc.math ) {
			// @TODO: SVG for bussproofs.
			actionMML( math, doc );
=======
	const replacements = obj2map( config.tex.replacements );
	config.options.renderActions = {
		typeset: [ 150, ( doc ) => { for ( const math of doc.math ) {
			actionMML( math, doc, replacements );
>>>>>>> f7740fe8
		} } ]
	};
	delete config.options.menuOptions;
	delete config.tex.replacements;
	config.startup = { document: input };
	return config;
};

//  Read the HTML file or stdin:
fs.readFile( file === '-' ? 0 : file, 'utf-8', ( err, data ) => {
	if ( err ) {
		console.error( 'Could not read file with math ' + file + ': ' + err );
		return;
	}
	const input = data.toString();
	const config = makeConfig( input, conf, dist );

	import( 'mathjax-full/es5/node-main.js' ).then( mathjax => {
<<<<<<< HEAD
		mathjax.init( config ).then( async MathJax => {
			const adaptor = MathJax.startup.adaptor;
			const html = MathJax.startup.document;
			toMML = MathJax.startup.toMML;
			await MathJax._.mathjax.mathjax.handleRetriesFor( () => html.render() );
=======
		mathjax.init( config ).then( MathJax => {
			const adaptor = MathJax.startup.adaptor;
			const html = MathJax.startup.document;
			toMML = MathJax.startup.toMML;
			html.render();
>>>>>>> f7740fe8
			console.log( adaptor.outerHTML( adaptor.root( html.document ) ) );
		} ).catch( err => console.error( err ) );
	} ).catch( err => console.error( err ) );
} );<|MERGE_RESOLUTION|>--- conflicted
+++ resolved
@@ -32,44 +32,13 @@
 	.name( 'tex2mml')
 	.description( 'Convert all TeX formulæ in HTML to MathML using MathJax' )
 	.version( '3.1' )
-<<<<<<< HEAD
 	.argument( '<string>', 'file name to process or "-" to use standard input' )
-=======
-	.argument( '<string>', 'file name to process or "_" to use standard input' )
->>>>>>> f7740fe8
 	.option( '--dist <path>', 'path to MathJax distribution' )
 	.option( '--conf <confguration>', 'MathJax configuration' )
 	.parse();
 const { dist, conf } = program.opts();
 const file = program.args[0];
 
-<<<<<<< HEAD
-=======
-/**
- * Cast object into a Map.
- */
-const obj2map = ( obj ) => {
-	let map = new Map();
-	for ( const key in obj ) {
-		if ( obj.hasOwnProperty( key ) ) {
-			map.set( new RegExp( '\\\\' + key, 'g' ), obj[key] );
-		}
-	}
-	return map;
-};
-
-/**
- * Mass replacement in a string.
- */
-String.prototype.massReplace = function( map ) {
-	let replaced = this;
-	for ( const [search, replace] of map ) {
-		replaced = replaced.replace (search, replace);
-	}
-	return replaced;
-};
-
->>>>>>> f7740fe8
 /*
  * A renderAction to take the place of typesetting.
  *	It renders the output to MathML instead.
@@ -92,15 +61,9 @@
 		);
 	math.typesetRoot = adaptor.firstChild( adaptor.body( adaptor.parse( mml, 'text/html' ) ) );
 };
-<<<<<<< HEAD
 
 import * as fs from 'fs';
 
-=======
-
-import * as fs from 'fs';
-
->>>>>>> f7740fe8
 /*
  * Extract configuration:
  */
@@ -134,17 +97,10 @@
 			config.loader.source = source;
 		} ).catch( err => console.error( err ) );
 	}
-<<<<<<< HEAD
 	config.options.renderActions = {
 		typeset: [ 150, ( doc ) => { for ( const math of doc.math ) {
 			// @TODO: SVG for bussproofs.
 			actionMML( math, doc );
-=======
-	const replacements = obj2map( config.tex.replacements );
-	config.options.renderActions = {
-		typeset: [ 150, ( doc ) => { for ( const math of doc.math ) {
-			actionMML( math, doc, replacements );
->>>>>>> f7740fe8
 		} } ]
 	};
 	delete config.options.menuOptions;
@@ -163,19 +119,11 @@
 	const config = makeConfig( input, conf, dist );
 
 	import( 'mathjax-full/es5/node-main.js' ).then( mathjax => {
-<<<<<<< HEAD
 		mathjax.init( config ).then( async MathJax => {
 			const adaptor = MathJax.startup.adaptor;
 			const html = MathJax.startup.document;
 			toMML = MathJax.startup.toMML;
 			await MathJax._.mathjax.mathjax.handleRetriesFor( () => html.render() );
-=======
-		mathjax.init( config ).then( MathJax => {
-			const adaptor = MathJax.startup.adaptor;
-			const html = MathJax.startup.document;
-			toMML = MathJax.startup.toMML;
-			html.render();
->>>>>>> f7740fe8
 			console.log( adaptor.outerHTML( adaptor.root( html.document ) ) );
 		} ).catch( err => console.error( err ) );
 	} ).catch( err => console.error( err ) );
