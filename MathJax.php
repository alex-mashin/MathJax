--- conflicted
+++ resolved
@@ -1,4 +1,3 @@
-<<<<<<< HEAD
 <?php
 use MediaWiki\MediaWikiServices;
 use Wikimedia\AtEase\AtEase;
@@ -56,20 +55,20 @@
 		self::$blockRegexes = [
 			// : <math>...</math> -> <math display="block">...</math>.
 			'/\n\s*(?::+\s*)+<' . $tag . '>(.+?)<\/' . $tag . '>[  ]*([.,:;]?)/si'
-				=> "\n<" . $wgmjMathTag . ' display="block">$1$2</' . $wgmjMathTag . '>',
+			=> "\n<" . $wgmjMathTag . ' display="block">$1$2</' . $wgmjMathTag . '>',
 			// : {{#tag:math|...}} -> {{#tag:math|display="block"|...}}.
 			'/(?:^|\n)\s*(?::+\s*)+{{#tag:' . $tag . '\|(.+?)}}[  ]*([.,:;]?)/si'
-				=> "\n{{#tag:" . $wgmjMathTag . '|$1$2|display="block"}}'
+			=> "\n{{#tag:" . $wgmjMathTag . '|$1$2|display="block"}}'
 		];
 		global $wgmjTeX;
 		self::$mathRegex = '/(' . preg_quote( $wgmjTeX['inlineMath'][0][0], '/' )
-								. '.+?'
-								. preg_quote( $wgmjTeX['inlineMath'][0][1], '/' )
-							. '|'
-								. preg_quote( $wgmjTeX['displayMath'][0][0], '/' )
-								. '.+?'
-								. preg_quote( $wgmjTeX['displayMath'][0][1], '/' )
-							. ')/';
+			. '.+?'
+			. preg_quote( $wgmjTeX['inlineMath'][0][1], '/' )
+			. '|'
+			. preg_quote( $wgmjTeX['displayMath'][0][0], '/' )
+			. '.+?'
+			. preg_quote( $wgmjTeX['displayMath'][0][1], '/' )
+			. ')/';
 
 		// Initialise parser cache.
 		global $wgmjServerSide;
@@ -199,8 +198,8 @@
 			return $mml;
 		} else {
 			return '<span class="error">'
-				 . wfMessage( 'mathjax-broken-tex', $tex, $error )->inContentLanguage()->text()
-				 . '</span>';
+				. wfMessage( 'mathjax-broken-tex', $tex, $error )->inContentLanguage()->text()
+				. '</span>';
 		}
 	}
 
@@ -274,13 +273,13 @@
 	private static function wikifyTeX( string $tex ): string {
 		// Replace article titles in \href{...} or [[...]] with their canonical URLs, then strip HTML tags:
 		return strip_tags( preg_replace_callback(
-			// \href{...}, [[...]]
-			[ '/\\href\s*\{(?!http)(.+?)\}\s*\{(.+?)\}/ui', '/\[\[(.+?)(?:\|(.*?))?\]\]/ui' ],
-			function ( $matches ): string {
-				return self::texHyperlink( $matches[1], $matches[2] );
-			},
-			$tex
-		) );
+		                   // \href{...}, [[...]]
+			                   [ '/\\href\s*\{(?!http)(.+?)\}\s*\{(.+?)\}/ui', '/\[\[(.+?)(?:\|(.*?))?\]\]/ui' ],
+			                   function ( $matches ): string {
+				                   return self::texHyperlink( $matches[1], $matches[2] );
+			                   },
+			                   $tex
+		                   ) );
 	}
 
 	/**
@@ -375,8 +374,8 @@
 			'%<textarea\s+(.*?)id\s*=\s*"([^"]+)"(.*?)></textarea>%si',
 			static function ( array $matches ) use ( $textareas ): string {
 				return '<textarea ' . $matches[1] . 'id="' . $matches[2] . '"' . $matches[3] . '>'
-					  . $textareas[$matches[2]]
-					  . '</textarea>';
+					. $textareas[$matches[2]]
+					. '</textarea>';
 			},
 			$text
 		);
@@ -396,9 +395,9 @@
 		if ( !self::$envRegex ) {
 			// Find out sequences that seem to be out-of-tag TEX markup like \begin{equation}...\end{equation}:
 			$environments = trim( preg_replace(
-				'/\s*,\s*/', '|',
-				preg_quote( wfMessage( 'mathjax-environments' )->inContentLanguage()->text(), '/' )
-			) );
+				                      '/\s*,\s*/', '|',
+				                      preg_quote( wfMessage( 'mathjax-environments' )->inContentLanguage()->text(), '/' )
+			                      ) );
 			self::$envRegex = '/\\\\begin\\s*\\{(' . $environments . ')\\}(.+?)\\\\end\\s*\\{\1\\}/si';
 		}
 		return self::$envRegex;
@@ -504,9 +503,9 @@
 		$script = $wgmjServerSide ? 'mml-chtml.js' : 'tex-mml-chtml.js';
 		$lang = $skin->getLanguage()->getCode();
 		$output->addScript( '<script id="MathJax-script" async type="text/javascript" src="'
-			. ( $wgmjUseCDN ? $wgmjCDNDistribution : "$wgExtensionAssetsPath$wgmjLocalDistribution" )
-			. "/$script?locale=$lang" . '">'
-			. "</script>\n"	);
+		                    . ( $wgmjUseCDN ? $wgmjCDNDistribution : "$wgExtensionAssetsPath$wgmjLocalDistribution" )
+		                    . "/$script?locale=$lang" . '">'
+		                    . "</script>\n"	);
 		self::$alreadyAttached = true;
 		// MathJax configuring and attachment complete.
 		return true;
@@ -564,373 +563,4 @@
 			restoreWarnings();
 		}
 	}
-}
-=======
-<?php
-/**
- * This class encapsulates code needed to render mathematical formulae in wikitext.
- *
- * @author Alexaner Mashin
- * @author Mithgol the Webmaster
- */
-class MathJax {
-
-	/** @var bool $mathJaxNeeded Page has formulas. */
-	private static $mathJaxNeeded = false;
-	/** @var bool $alreadyAttached Prevent multiple attaching. */
-	private static $alreadyAttached = false;
-	/** @var string $envRegex A regular expression for searching for regular expressions outside <math>. */
-	private static $envRegex;
-	/** @var array $linked An array of already linked pages. */
-	private static $linked = [];
-
-
-	/**
-	 * Entry point 1. Hooked by "ParserFirstCallInit": "MathJax::setup" in extension.json.
-	 *
-	 * Make the parser aware of <math> tag on initialisation, do some other initialisations.
-	 *
-	 * @param Parser $parser The parser object.
-	 * @return bool Return true on success.
-	 */
-	public static function setup( Parser $parser ): bool {
-		// When the parser sees the <math> tag, it executes
-		// the self::renderMath function:
-		global $wgmjMathTag;
-		$parser->setHook( $wgmjMathTag, __CLASS__ . '::renderMath' );
-
-		// Powered by MathJax:
-		global $wgFooterIcons, $wgmjPoweredByIconURI;
-		$wgFooterIcons ['poweredby'] ['MathJax'] = [
-			'src' => $wgmjPoweredByIconURI,
-			'url' => 'https://www.mathjax.org/',
-			'alt' => 'Formulas rendered by MathJax'
-		];
-
-		// Switch standard math off:
-		global $wgUseTeX;
-		$wgUseTeX = false;
-
-		return true;
-	}   // -- public static function setup(Parser $parser): bool
-
-	/**
-	 * Entry point 2. Hooked by "ParserBeforeInternalParse": "MathJax::blockDisplay" in extension.json.
-	 *
-	 * Replace :<math>...</math> with <math display="block">...</math>,
-	 *                        :{{#tag:math|...}} with :{{#tag:math|...|display="block"}}.
-	 *
-	 * @param Parser &$parser The Parser object.
-	 * @param string &$text The wikitext to process.
-	 * @param StripState &$strip_state.
-	 * @return bool Return true on success.
-	 */
-	public static function blockDisplay( Parser &$parser, string &$text, StripState &$strip_state ): bool {
-		// Change :<math>...</math> into <math display="block">...</math>.
-		//     Bring a following comma, full stop, etc. into the formula:
-		if ( $parser->getTitle()
-			&& $parser->getTitle()->getNamespace() >= 0 // -- not in Special: or Media:.
-			&& $parser->getTitle()->getNamespace() !== NS_MEDIAWIKI
-		) {
-			global $wgmjMathTag;
-			// : <math>...</math>:
-			$tag = preg_quote( $wgmjMathTag, '/' );
-			$text = preg_replace( '/\n\s*(?::+\s*)+<' . $tag . '>(.+?)<\/' . $tag . '>[  ]*([\.,:;]?)/si',
-			                      "\n<" . $wgmjMathTag . ' display="block">$1$2</' . $wgmjMathTag . '>',
-			                      $text );
-			// : {{#tag:math|...}}:
-			$text = preg_replace( '/\n\s*(?::+\s*)+\{\{\#tag\:' . $tag . '\|(.+?)\}\}[  ]*([\.,:;]?)/si',
-			                      "\n{{\#tag:" . $wgmjMathTag . '|$1$2|display="block"}}',
-			                      $text );
-		}
-		return true;
-	}    // -- public static function blockDisplay (Parser &$parser, string &$text, StripState &$strip_state): bool
-
-	/**
-	 * Entry point 3. Hooked by $parser->setHook( $wgmjMathTag, __CLASS__ . '::renderMath' ); in self::setup().
-	 *
-	 * Render MML or TEX (<math>).
-	 *
-	 * @param string $input The content of the <math> tag.
-	 * @param array $args The attributes of the <math> tag.
-	 * @param Parser $parser The parser object.
-	 * @param PPFrame @frame The frame object.
-	 *
-	 * @return array The resulting [ '(markup)', 'markerType' => 'nowiki' ] array.
-	 */
-	public static function renderMath( string $input, array $args, Parser $parser, PPFrame $frame ): array {
-		$MML = false;
-		$attributes = '';
-		$block = false;
-		// Check tag attributes to decide if it's TeX or MathML:
-		global $wgmjMMLnamespaces;
-		foreach ( $args as $name => $value ) {
-			if ( $name === 'xmlns' && in_array( $value, $wgmjMMLnamespaces ) ) {
-				// This seems to be MathML (<math xmlns="http://www.w3.org/1998/Math/MathML">):
-				$attributes = ' xmlns="' . $value . '"';
-				$MML = true;
-			}
-			if ( $name === 'display' && ($value === 'block' || $value === 'inline') ) {
-				// Block or inline display:
-				$block = true;
-				$attributes .= ' display="' . $value . '"';
-			}
-			// Any other attribute will be ignored.
-		}
-		if ( $MML ) {
-			// Form sanitised MathML code (<math xmlns="http://www.w3.org/1998/Math/MathML">...</math>) for MathJax:
-			global $wgmjMMLTag;
-			$return = "<$wgmjMMLTag$attributes>"
-				. self::wikifyMML( $input )
-				. "</$wgmjMMLTag>";
-		} else { // -- TeX.
-			// Form inline TeX surrounded by \(...\) or block TeX surrounded with $$...$$ for MathJax:
-			global $wgmjMathJax;
-			$return = $wgmjMathJax['tex'][$block ? 'displayMath' : 'inlineMath'][0][0]
-					. self::wikifyTeX( $input )
-					. $wgmjMathJax['tex'][$block ? 'displayMath' : 'inlineMath'][0][1];
-		}
-
-		// Flag: MathJax needed:
-		self::$mathJaxNeeded = true;
-
-		// No further processing by MediaWiki:
-		return [ $return, 'markerType' => 'nowiki' ];
-	}    // -- public static function renderMath (string $input, array $args, Parser $parser, PPFrame $frame): array
-
-	/**
-	 * Prepare TeX for MathJax.
-	 *
-	 * @param sring $tex The TeX code to wikify.
-	 *
-	 * @return string The wikified TeX code.
-	 */
-	private static function wikifyTeX( string $tex ): string {
-		// Replace article titles in \href{...} or [[...]] with their canonical URLs, then strip HTML tags:
-		return strip_tags( preg_replace_callback(
-			// \href{...}, [[...]]
-			[ '/\\href\s*\{(?!http)(.+?)\}\s*\{(.+?)\}/ui', '/\[\[(.+?)(?:\|(.*?))?\]\]/ui' ],
-			function ( $matches ): string {
-				return self::texHyperlink( $matches [1], $matches [2] );
-			},
-			$tex
-		) );
-	}    // -- private static function wikifyTeX (string $tex): string
-
-	/**
-	 * Create a TeX hyperlink.
-	 *
-	 * @param string $page The title of the wiki page.
-	 * @param ?string $alias The wisible link text.
-	 *
-	 * @return string The TeX code for the hyperlink.
-	 */
-	private static function texHyperlink( string $page, ?string $alias = null ): string {
-		return '\href {' . Title::newFromText( $page )->getFullURL() . '}'
-			. '{ \texttip {' . ($alias ?? $page) . '}'
-			. '{ ' . $page . ' }}';
-	}    // -- private static function texHyperlink (string $page, ?string $alias = null): string
-
-	/**
-	 * Prepare MML for MathJax.
-	 *
-	 * @param string $mml The <math> MML tag inner contents.
-	 *
-	 * @return string The wikified MML.
-	 */
-	private static function wikifyMML( string $mml ): string {
-		// Replace article titles in href="" with their canonical URLs:
-		$ret = preg_replace_callback(
-			[
-				'/\<maction\s+actiontype\s*=\s*"tooltip"\s+'
-				. 'href\s*=\s*"(?!http)(.+?)"\s*\>\s*(.+?)\<\/maction\>/si' // -- href="...".
-				, '/\[\[(.+?)(?:\|(.*?))?\]\]/ui' // -- [[...]].
-			],
-			function ( array $matches ): string {
-				return '<maction actiontype="texttip" href="' // was "tooltip"
-					. Title::newFromText( $matches [1] )->getFullURL() . '">'
-					. "\n" . ($matches [2] ? $matches [2] : $matches [1])
-					. "\n<mtext>{$matches [1]}</mtext>\n</maction>";
-			},    // -- function (array $matches): string
-			$mml
-		);
-		global $wgmjMMLtagsAllowed;
-		static $mmlTagsAllowedGlued;
-		if ( !$mmlTagsAllowedGlued ) {
-			$mmlTagsAllowedGlued = '<' . implode( '><', $wgmjMMLtagsAllowed ) . '>';
-		}
-		return strip_tags( $ret, $mmlTagsAllowedGlued ); // -- remove HTML.
-	}    // -- private static function prepareMML (string $body): string
-
-	/**
-	 * Entry point 4. Hooked by "BeforePageDisplay": "MathJax::processPage" in extension.json.
-	 *
-	 * Process environments outside <math> tags, attach MathJax, if needed.
-	 *
-	 * @param OutputPage &$output The OutputPage object.
-	 * @param Skin &$skin The Skin object.
-	 *
-	 * @return bool Return true on success.
-	 */
-	public static function processPage( OutputPage &$output, Skin &$skin ): bool {
-		$namespace = $output->getTitle()->getNamespace();
-		$text = $output->mBodytext;
-		if (!$text || $namespace < 0 || $namespace === NS_MEDIAWIKI) {
-			return true;
-		}
-
-		// Screen <textarea>s:
-		$textareas = [];
-		$text = preg_replace_callback(
-			'%<textarea\s+(.*?)id\s*=\s*"([^"]+)"(.*?)>(.*?)</textarea>%si',
-			function ( array $matches ) use ( &$textareas ): string {
-				$textareas [$matches [2]] = $matches [4];
-				return '<textarea ' . $matches [1] . 'id="' . $matches [2] . '"' . $matches [3] . '></textarea>';
-			},    // -- function ($matches) use ($textareas)
-			$text
-		);    // -- $text = preg_replace_callback (...)
-
-		// Process TeX environments outside <math>:
-		$text = self::sanitizeFreeEnvironments( $text );
-
-		// <math> (already processed):
-		global $wgmjMathJax;
-		$inline_regex =	'/' . preg_quote( $wgmjMathJax['tex']['inlineMath'][0][0], '/' )
-					  . '.+?'
-					  . preg_quote( $wgmjMathJax['tex']['inlineMath'][0][1], '/' ) . '/';
-		$display_regex =	'/' . preg_quote( $wgmjMathJax['tex']['displayMath'][0][0], '/' )
-					   . '.+?'
-					   . preg_quote( $wgmjMathJax['tex']['displayMath'][0][1], '/' ) . '/';
-		// Set flag: MathJax needed:
-		self::$mathJaxNeeded = self::$mathJaxNeeded || preg_match( $inline_regex, $text ) || preg_match( $display_regex, $text );
-
-		// Unscreen <textarea>s:
-		$output->mBodytext = preg_replace_callback(
-			'%<textarea\s+(.*?)id\s*=\s*"([^"]+)"(.*?)></textarea>%si',
-			function ( array $matches ) use ( $textareas ): string {
-				return '<textarea ' . $matches [1] . 'id="' . $matches [2] . '"' . $matches [3] . '>' . $textareas [$matches [2]] . '</textarea>';
-			},    // -- function ($matches) use ($textareas)
-			$text
-		);	// -- $output->mBodytext = preg_replace_callback (...)
-
-		// Attach MathJax JavaScript, if necessary:
-		self::attach( $output, $skin);
-
-		return true;
-	}   // -- public static function processPage( OutputPage &$output, Skin &$skin ): bool
-
-	/**
-	 * Get a regular expression for free TeX environments.
-	 *
-	 * @return string The regular expression.
-	 */
-	private static function envRegex(): string {
-		if ( !self::$envRegex ) {
-			// Find out sequences that seem to be out-of-tag TEX markup like \begin{equation}...\end{equation}:
-			$environments = trim( preg_replace( '/\s*,\s*/s', '|', preg_quote( wfMessage( 'mathjax-environments' )->inContentLanguage()->text(), '/' ) ) );
-			self::$envRegex = '/\\\\begin\\s*\\{(' . $environments . ')\\}(.+?)\\\\end\\s*\\{\1\\}/si';
-		}
-		return self::$envRegex;
-	}
-
-	/**
-	 * Find TeX environments outside <math>:
-	 *
-	 * @param string $text Wikitext to find free TeX environments in.
-	 *
-	 * @return string The wikitext with sanitized free TeX environments.
-	 */
-	private static function sanitizeFreeEnvironments( string $text ): string {
-		// Allow indentation in free equations -- remove all <p> and <pre> tags from within formulae. Also remove <a>:
-		$text = preg_replace_callback(
-			self::envRegex(),
-			function ( array $matches ): string {
-				// Set flag: MathJax needed:
-				self::$mathJaxNeeded = true;
-				// Prepare free math just as math within <math></math> tag:
-				return self::wikifyTeX( $matches [0] );
-			},    // -- function ( array $matches ): string
-			$text
-		);    // -- $output->mBodytext = preg_replace_callback (...)
-		return $text;
-	}   // -- private static function sanitizeFreeEnvironments( string $text ): string
-
-	/*
-	 * Attach MathJax scripts if the page contains prepared TeX or MathML.
-	 *
-	 * @param OutputPage &$output OutputPage object.
-	 * @param Skin &$skin Skin object.
-	 *
-	 * @return bool Return true on success.
-	 */
-	private static function attach( OutputPage &$output, Skin &$skin ): bool {
-		$namespace = $output->getTitle()->getNamespace();
-		if ( $namespace >= 0 && $namespace !== NS_MEDIAWIKI // -- not in Special: or Media:.
-			&& self::$mathJaxNeeded /* -- MathJax needed flag has been raised. */
-		) {
-			self::attachMathJaxIfNotYet( $output, $skin );
-		}
-		return true;
-	}    // -- public static function attach (OutputPage &$output, Skin &$skin): bool
-
-	/**
-	 * Configure MathJax and attach MathJax scripts:
-	 *
-	 * @param OutputPage &$output The OutputPage object.
-	 * @param Skin &$skin The Skin object.
-	 *
-	 * @return bool Return true on success.
-	 */
-	private static function attachMathJaxIfNotYet( OutputPage &$output, Skin &$skin ): bool {
-
-		// Prevent multiple attaching:
-		if ( self::$alreadyAttached ) {
-			return true;
-		}
-
-		// CDN or local:
-		global $wgmjUseCDN, $wgmjCDNDistribution, $wgmjLocalDistribution;
-		global $wgmjMathJax;
-		$wgmjMathJax['tex']['macros'] = self::texMacros();
-		// Attaching scripts:
-		$output->addScript( "<script>\nwindow.MathJax = " . json_encode( $wgmjMathJax ) . "\n</script>" );
-		$output->addScript( '<script id="MathJax-script" async type="text/javascript" src="'
-			. ($wgmjUseCDN ? $wgmjCDNDistribution : $wgmjLocalDistribution)
-			. '?locale=' . $skin->getLanguage()->getCode() . '">'
-			. "</script>\n"	);
-
-		self::$alreadyAttached = true; // -- MathJax configuring and attachment complete.
-		return true;
-	}    // -- private static function attachMathJaxIfNotYet (OutputPage &$output, Skin &$skin): bool
-
-	/**
-	 * Prepare a list of TeX macros for user's language in JavaScript format.
-	 * Also, convert linked TeX commands to macros.
-	 *
-	 * @return array An associative array of macros.
-	 */
-	private static function texMacros(): array {
-		$macros = [];
-		// Macros per se.
-		foreach( preg_split( '/\s*,\s*/', wfMessage( 'mathjax-macros' )->inContentLanguage()->text() ) as $macro ) {
-			$msg = wfMessage( "mathjax-macro-$macro" )->inContentLanguage();
-			if ( $msg->exists() ) {
-				$macros[$macro] = $msg->text();
-			}
-		}
-		// Linked TeX commands.
-		global $wgmjAddWikilinks;
-		if ( $wgmjAddWikilinks ) {
-			foreach ( preg_split( '/\s*,\s*/', wfMessage( 'mathjax-pages' )->inContentLanguage()->text() ) as $linked ) {
-				$page = wfMessage( "mathjax-page-$linked" )->inContentLanguage();
-				if ( $page->exists() ) {
-					$macros[$linked] =
-						self::texHyperlink( $page->text(), $macros[$linked] ?? '\\operatorname{' . $linked . '}' );
-				}
-			}
-		}
-		return $macros;
-	}    // -- private static function prepareTeXMacros (): array
-
-}   // -- class MathJax
->>>>>>> 77c27dad
+}